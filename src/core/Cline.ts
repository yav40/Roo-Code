import { Anthropic } from "@anthropic-ai/sdk"
import cloneDeep from "clone-deep"
import { DiffStrategy, getDiffStrategy, UnifiedDiffStrategy } from "./diff/DiffStrategy"
import { validateToolUse, isToolAllowedForMode } from "./mode-validator"
import delay from "delay"
import fs from "fs/promises"
import os from "os"
import pWaitFor from "p-wait-for"
import * as path from "path"
import { serializeError } from "serialize-error"
import * as vscode from "vscode"
import { ApiHandler, SingleCompletionHandler, buildApiHandler } from "../api"
import { ApiStream } from "../api/transform/stream"
import { DiffViewProvider } from "../integrations/editor/DiffViewProvider"
import { findToolName, formatContentBlockToMarkdown } from "../integrations/misc/export-markdown"
import { extractTextFromFile, addLineNumbers, stripLineNumbers, everyLineHasLineNumbers, truncateOutput } from "../integrations/misc/extract-text"
import { TerminalManager } from "../integrations/terminal/TerminalManager"
import { UrlContentFetcher } from "../services/browser/UrlContentFetcher"
import { listFiles } from "../services/glob/list-files"
import { regexSearchFiles } from "../services/ripgrep"
import { parseSourceCodeForDefinitionsTopLevel } from "../services/tree-sitter"
import { ApiConfiguration } from "../shared/api"
import { findLastIndex } from "../shared/array"
import { combineApiRequests } from "../shared/combineApiRequests"
import { combineCommandSequences } from "../shared/combineCommandSequences"
import {
	BrowserAction,
	BrowserActionResult,
	browserActions,
	ClineApiReqCancelReason,
	ClineApiReqInfo,
	ClineAsk,
	ClineAskUseMcpServer,
	ClineMessage,
	ClineSay,
	ClineSayBrowserAction,
	ClineSayTool,
} from "../shared/ExtensionMessage"
import { getApiMetrics } from "../shared/getApiMetrics"
import { HistoryItem } from "../shared/HistoryItem"
import { ClineAskResponse } from "../shared/WebviewMessage"
import { calculateApiCost } from "../utils/cost"
import { fileExistsAtPath } from "../utils/fs"
import { arePathsEqual, getReadablePath } from "../utils/path"
import { parseMentions } from "./mentions"
import { AssistantMessageContent, parseAssistantMessage, ToolParamName, ToolUseName } from "./assistant-message"
import { formatResponse } from "./prompts/responses"
import { addCustomInstructions, codeMode, SYSTEM_PROMPT } from "./prompts/system"
import { truncateHalfConversation } from "./sliding-window"
import { ClineProvider, GlobalFileNames } from "./webview/ClineProvider"
import { detectCodeOmission } from "../integrations/editor/detect-omission"
import { BrowserSession } from "../services/browser/BrowserSession"
import { OpenRouterHandler } from "../api/providers/openrouter"
import { McpHub } from "../services/mcp/McpHub"
import { setSlackEnabled, setWebhookUrl, notifyTaskComplete, notifyUserInputNeeded, notifyTaskFailed, notifyCommandExecution } from "../services/slack"

const cwd =
	vscode.workspace.workspaceFolders?.map((folder) => folder.uri.fsPath).at(0) ?? path.join(os.homedir(), "Desktop") // may or may not exist but fs checking existence would immediately ask for permission which would be bad UX, need to come up with a better solution

type ToolResponse = string | Array<Anthropic.TextBlockParam | Anthropic.ImageBlockParam>
type UserContent = Array<
	Anthropic.TextBlockParam | Anthropic.ImageBlockParam | Anthropic.ToolUseBlockParam | Anthropic.ToolResultBlockParam
>

export class Cline {
	readonly taskId: string
	api: ApiHandler
	private terminalManager: TerminalManager
	private urlContentFetcher: UrlContentFetcher
	private browserSession: BrowserSession
	private didEditFile: boolean = false
	customInstructions?: string
	diffStrategy?: DiffStrategy
	diffEnabled: boolean = false

	apiConversationHistory: (Anthropic.MessageParam & { ts?: number })[] = []
	clineMessages: ClineMessage[] = []
	private askResponse?: ClineAskResponse
	private askResponseText?: string
	private askResponseImages?: string[]
	private lastMessageTs?: number
	private consecutiveMistakeCount: number = 0
	private consecutiveMistakeCountForApplyDiff: Map<string, number> = new Map()
	private providerRef: WeakRef<ClineProvider>
	private abort: boolean = false
	didFinishAborting = false
	abandoned = false
	private diffViewProvider: DiffViewProvider

	// streaming
	private currentStreamingContentIndex = 0
	private assistantMessageContent: AssistantMessageContent[] = []
	private presentAssistantMessageLocked = false
	private presentAssistantMessageHasPendingUpdates = false
	private userMessageContent: (Anthropic.TextBlockParam | Anthropic.ImageBlockParam)[] = []
	private userMessageContentReady = false
	private didRejectTool = false
	private didAlreadyUseTool = false
	private didCompleteReadingStream = false

	private async notifySlack(type: 'complete' | 'input' | 'fail' | 'command', message: string) {
		try {
			switch (type) {
				case 'complete':
					await notifyTaskComplete(message);
					break;
				case 'input':
					await notifyUserInputNeeded(message);
					break;
				case 'fail':
					await notifyTaskFailed(message);
					break;
				case 'command':
					await notifyCommandExecution(message);
					break;
			}
		} catch (error) {
			vscode.window.showErrorMessage(`Failed to send Slack notification: ${error instanceof Error ? error.message : 'Unknown error'}`);
		}
	}

	constructor(
		provider: ClineProvider,
		apiConfiguration: ApiConfiguration,
		customInstructions?: string,
		enableDiff?: boolean,
		fuzzyMatchThreshold?: number,
		task?: string | undefined,
		images?: string[] | undefined,
<<<<<<< HEAD
		historyItem?: HistoryItem | undefined,
		slackConfig?: { enabled: boolean; webhookUrl: string }
=======
		historyItem?: HistoryItem | undefined
>>>>>>> c7bfcf3e
	) {
		this.providerRef = new WeakRef(provider)
		this.api = buildApiHandler(apiConfiguration)
		this.terminalManager = new TerminalManager()
		this.urlContentFetcher = new UrlContentFetcher(provider.context)
		this.browserSession = new BrowserSession(provider.context)
		
		// Initialize Slack settings
		setSlackEnabled(slackConfig?.enabled ?? false)
		setWebhookUrl(slackConfig?.webhookUrl ?? '')
		
		// Send initialization notification if enabled
		if (slackConfig?.enabled && slackConfig?.webhookUrl) {
			const initMessage = task
				? `🚀 New task started: ${task}`
				: historyItem
					? `📝 Resuming task: ${historyItem.task}`
					: "🔄 Roo Cline initialized";
					
			this.notifySlack('input', initMessage).catch(error => {
				console.error('Failed to send initialization notification:', error);
			});
		}
		this.diffViewProvider = new DiffViewProvider(cwd)
		this.customInstructions = customInstructions
		this.diffEnabled = enableDiff ?? false
		if (this.diffEnabled && this.api.getModel().id) {
			this.diffStrategy = getDiffStrategy(this.api.getModel().id, fuzzyMatchThreshold ?? 1.0)
		}
		if (historyItem) {
			this.taskId = historyItem.id
			this.resumeTaskFromHistory()
		} else if (task || images) {
			this.taskId = Date.now().toString()
			this.startTask(task, images)
		} else {
			throw new Error("Either historyItem or task/images must be provided")
		}
	}

	// Storing task to disk for history

	private async ensureTaskDirectoryExists(): Promise<string> {
		const globalStoragePath = this.providerRef.deref()?.context.globalStorageUri.fsPath
		if (!globalStoragePath) {
			throw new Error("Global storage uri is invalid")
		}
		const taskDir = path.join(globalStoragePath, "tasks", this.taskId)
		await fs.mkdir(taskDir, { recursive: true })
		return taskDir
	}

	private async getSavedApiConversationHistory(): Promise<Anthropic.MessageParam[]> {
		const filePath = path.join(await this.ensureTaskDirectoryExists(), GlobalFileNames.apiConversationHistory)
		const fileExists = await fileExistsAtPath(filePath)
		if (fileExists) {
			return JSON.parse(await fs.readFile(filePath, "utf8"))
		}
		return []
	}

	private async addToApiConversationHistory(message: Anthropic.MessageParam) {
		const messageWithTs = { ...message, ts: Date.now() }
		this.apiConversationHistory.push(messageWithTs)
		await this.saveApiConversationHistory()
	}

	async overwriteApiConversationHistory(newHistory: Anthropic.MessageParam[]) {
		this.apiConversationHistory = newHistory
		await this.saveApiConversationHistory()
	}

	private async saveApiConversationHistory() {
		try {
			const filePath = path.join(await this.ensureTaskDirectoryExists(), GlobalFileNames.apiConversationHistory)
			await fs.writeFile(filePath, JSON.stringify(this.apiConversationHistory))
		} catch (error) {
			// in the off chance this fails, we don't want to stop the task
			console.error("Failed to save api conversation history", error)
		}
	}

	private async getSavedClineMessages(): Promise<ClineMessage[]> {
		const filePath = path.join(await this.ensureTaskDirectoryExists(), GlobalFileNames.uiMessages)
		if (await fileExistsAtPath(filePath)) {
			return JSON.parse(await fs.readFile(filePath, "utf8"))
		} else {
			// check old location
			const oldPath = path.join(await this.ensureTaskDirectoryExists(), "claude_messages.json")
			if (await fileExistsAtPath(oldPath)) {
				const data = JSON.parse(await fs.readFile(oldPath, "utf8"))
				await fs.unlink(oldPath) // remove old file
				return data
			}
		}
		return []
	}

	private async addToClineMessages(message: ClineMessage) {
		this.clineMessages.push(message)
		await this.saveClineMessages()
	}

	public async overwriteClineMessages(newMessages: ClineMessage[]) {
		this.clineMessages = newMessages
		await this.saveClineMessages()
	}

	private async saveClineMessages() {
		try {
			const filePath = path.join(await this.ensureTaskDirectoryExists(), GlobalFileNames.uiMessages)
			await fs.writeFile(filePath, JSON.stringify(this.clineMessages))
			// combined as they are in ChatView
			const apiMetrics = getApiMetrics(combineApiRequests(combineCommandSequences(this.clineMessages.slice(1))))
			const taskMessage = this.clineMessages[0] // first message is always the task say
			const lastRelevantMessage =
				this.clineMessages[
					findLastIndex(
						this.clineMessages,
						(m) => !(m.ask === "resume_task" || m.ask === "resume_completed_task"),
					)
				]
			await this.providerRef.deref()?.updateTaskHistory({
				id: this.taskId,
				ts: lastRelevantMessage.ts,
				task: taskMessage.text ?? "",
				tokensIn: apiMetrics.totalTokensIn,
				tokensOut: apiMetrics.totalTokensOut,
				cacheWrites: apiMetrics.totalCacheWrites,
				cacheReads: apiMetrics.totalCacheReads,
				totalCost: apiMetrics.totalCost,
			})
		} catch (error) {
		}
	}

	// Communicate with webview

	// partial has three valid states true (partial message), false (completion of partial message), undefined (individual complete message)
	async ask(
		type: ClineAsk,
		text?: string,
		partial?: boolean,
	): Promise<{ response: ClineAskResponse; text?: string; images?: string[] }> {
		// Send notifications for user input needed or command requests
		if (!partial && text) {
			if (type === "followup") {
				await this.notifySlack('input', text)
			} else if (type === "command") {
				// Notify when Cline asks to run a command (when Run Command button appears)
				await this.notifySlack('command', text)
			}
		}

		// If this Cline instance was aborted by the provider, then the only thing keeping us alive is a promise still running in the background, in which case we don't want to send its result to the webview as it is attached to a new instance of Cline now. So we can safely ignore the result of any active promises, and this class will be deallocated. (Although we set Cline = undefined in provider, that simply removes the reference to this instance, but the instance is still alive until this promise resolves or rejects.)
		if (this.abort) {
			throw new Error("Cline instance aborted")
		}
		let askTs: number
		if (partial !== undefined) {
			const lastMessage = this.clineMessages.at(-1)
			const isUpdatingPreviousPartial =
				lastMessage && lastMessage.partial && lastMessage.type === "ask" && lastMessage.ask === type
			if (partial) {
				if (isUpdatingPreviousPartial) {
					// existing partial message, so update it
					lastMessage.text = text
					lastMessage.partial = partial
					// todo be more efficient about saving and posting only new data or one whole message at a time so ignore partial for saves, and only post parts of partial message instead of whole array in new listener
					// await this.saveClineMessages()
					// await this.providerRef.deref()?.postStateToWebview()
					await this.providerRef
						.deref()
						?.postMessageToWebview({ type: "partialMessage", partialMessage: lastMessage })
					throw new Error("Current ask promise was ignored 1")
				} else {
					// this is a new partial message, so add it with partial state
					// this.askResponse = undefined
					// this.askResponseText = undefined
					// this.askResponseImages = undefined
					askTs = Date.now()
					this.lastMessageTs = askTs
					await this.addToClineMessages({ ts: askTs, type: "ask", ask: type, text, partial })
					await this.providerRef.deref()?.postStateToWebview()
					throw new Error("Current ask promise was ignored 2")
				}
			} else {
				// partial=false means its a complete version of a previously partial message
				if (isUpdatingPreviousPartial) {
					// this is the complete version of a previously partial message, so replace the partial with the complete version
					this.askResponse = undefined
					this.askResponseText = undefined
					this.askResponseImages = undefined

					/*
					Bug for the history books:
					In the webview we use the ts as the chatrow key for the virtuoso list. Since we would update this ts right at the end of streaming, it would cause the view to flicker. The key prop has to be stable otherwise react has trouble reconciling items between renders, causing unmounting and remounting of components (flickering).
					The lesson here is if you see flickering when rendering lists, it's likely because the key prop is not stable.
					So in this case we must make sure that the message ts is never altered after first setting it.
					*/
					askTs = lastMessage.ts
					this.lastMessageTs = askTs
					// lastMessage.ts = askTs
					lastMessage.text = text
					lastMessage.partial = false
					await this.saveClineMessages()
					// await this.providerRef.deref()?.postStateToWebview()
					await this.providerRef
						.deref()
						?.postMessageToWebview({ type: "partialMessage", partialMessage: lastMessage })
				} else {
					// this is a new partial=false message, so add it like normal
					this.askResponse = undefined
					this.askResponseText = undefined
					this.askResponseImages = undefined
					askTs = Date.now()
					this.lastMessageTs = askTs
					await this.addToClineMessages({ ts: askTs, type: "ask", ask: type, text })
					await this.providerRef.deref()?.postStateToWebview()
				}
			}
		} else {
			// this is a new non-partial message, so add it like normal
			// const lastMessage = this.clineMessages.at(-1)
			this.askResponse = undefined
			this.askResponseText = undefined
			this.askResponseImages = undefined
			askTs = Date.now()
			this.lastMessageTs = askTs
			await this.addToClineMessages({ ts: askTs, type: "ask", ask: type, text })
			await this.providerRef.deref()?.postStateToWebview()
		}

		await pWaitFor(() => this.askResponse !== undefined || this.lastMessageTs !== askTs, { interval: 100 })
		if (this.lastMessageTs !== askTs) {
			throw new Error("Current ask promise was ignored") // could happen if we send multiple asks in a row i.e. with command_output. It's important that when we know an ask could fail, it is handled gracefully
		}
		const result = { response: this.askResponse!, text: this.askResponseText, images: this.askResponseImages }
		this.askResponse = undefined
		this.askResponseText = undefined
		this.askResponseImages = undefined
		return result
	}

	async handleWebviewAskResponse(askResponse: ClineAskResponse, text?: string, images?: string[]) {
		this.askResponse = askResponse
		this.askResponseText = text
		this.askResponseImages = images
	}

	async say(type: ClineSay, text?: string, images?: string[], partial?: boolean): Promise<undefined> {
		if (this.abort) {
			throw new Error("Cline instance aborted")
		}

		if (partial !== undefined) {
			const lastMessage = this.clineMessages.at(-1)
			const isUpdatingPreviousPartial =
				lastMessage && lastMessage.partial && lastMessage.type === "say" && lastMessage.say === type
			if (partial) {
				if (isUpdatingPreviousPartial) {
					// existing partial message, so update it
					lastMessage.text = text
					lastMessage.images = images
					lastMessage.partial = partial
					await this.providerRef
						.deref()
						?.postMessageToWebview({ type: "partialMessage", partialMessage: lastMessage })
				} else {
					// this is a new partial message, so add it with partial state
					const sayTs = Date.now()
					this.lastMessageTs = sayTs
					await this.addToClineMessages({ ts: sayTs, type: "say", say: type, text, images, partial })
					await this.providerRef.deref()?.postStateToWebview()
				}
			} else {
				// partial=false means its a complete version of a previously partial message
				if (isUpdatingPreviousPartial) {
					// this is the complete version of a previously partial message, so replace the partial with the complete version
					this.lastMessageTs = lastMessage.ts
					// lastMessage.ts = sayTs
					lastMessage.text = text
					lastMessage.images = images
					lastMessage.partial = false

					// instead of streaming partialMessage events, we do a save and post like normal to persist to disk
					await this.saveClineMessages()
					// await this.providerRef.deref()?.postStateToWebview()
					await this.providerRef
						.deref()
						?.postMessageToWebview({ type: "partialMessage", partialMessage: lastMessage }) // more performant than an entire postStateToWebview
				} else {
					// this is a new partial=false message, so add it like normal
					const sayTs = Date.now()
					this.lastMessageTs = sayTs
					await this.addToClineMessages({ ts: sayTs, type: "say", say: type, text, images })
					await this.providerRef.deref()?.postStateToWebview()
				}
			}
		} else {
			// this is a new non-partial message, so add it like normal
			const sayTs = Date.now()
			this.lastMessageTs = sayTs
			await this.addToClineMessages({ ts: sayTs, type: "say", say: type, text, images })
			await this.providerRef.deref()?.postStateToWebview()
		}
	}

	async sayAndCreateMissingParamError(toolName: ToolUseName, paramName: string, relPath?: string) {
		await this.say(
			"error",
			`Cline tried to use ${toolName}${
				relPath ? ` for '${relPath.toPosix()}'` : ""
			} without value for required parameter '${paramName}'. Retrying...`,
		)
		return formatResponse.toolError(formatResponse.missingToolParameterError(paramName))
	}

	// Task lifecycle

	private async startTask(task?: string, images?: string[]): Promise<void> {
		// conversationHistory (for API) and clineMessages (for webview) need to be in sync
		// if the extension process were killed, then on restart the clineMessages might not be empty, so we need to set it to [] when we create a new Cline client (otherwise webview would show stale messages from previous session)
		this.clineMessages = []
		this.apiConversationHistory = []
		await this.providerRef.deref()?.postStateToWebview()

		await this.say("text", task, images)

		let imageBlocks: Anthropic.ImageBlockParam[] = formatResponse.imageBlocks(images)
		await this.initiateTaskLoop([
			{
				type: "text",
				text: `<task>\n${task}\n</task>`,
			},
			...imageBlocks,
		])
	}

	private async resumeTaskFromHistory() {
		const modifiedClineMessages = await this.getSavedClineMessages()

		// Remove any resume messages that may have been added before
		const lastRelevantMessageIndex = findLastIndex(
			modifiedClineMessages,
			(m) => !(m.ask === "resume_task" || m.ask === "resume_completed_task"),
		)
		if (lastRelevantMessageIndex !== -1) {
			modifiedClineMessages.splice(lastRelevantMessageIndex + 1)
		}

		// since we don't use api_req_finished anymore, we need to check if the last api_req_started has a cost value, if it doesn't and no cancellation reason to present, then we remove it since it indicates an api request without any partial content streamed
		const lastApiReqStartedIndex = findLastIndex(
			modifiedClineMessages,
			(m) => m.type === "say" && m.say === "api_req_started",
		)
		if (lastApiReqStartedIndex !== -1) {
			const lastApiReqStarted = modifiedClineMessages[lastApiReqStartedIndex]
			const { cost, cancelReason }: ClineApiReqInfo = JSON.parse(lastApiReqStarted.text || "{}")
			if (cost === undefined && cancelReason === undefined) {
				modifiedClineMessages.splice(lastApiReqStartedIndex, 1)
			}
		}

		await this.overwriteClineMessages(modifiedClineMessages)
		this.clineMessages = await this.getSavedClineMessages()

		// need to make sure that the api conversation history can be resumed by the api, even if it goes out of sync with cline messages

		let existingApiConversationHistory: Anthropic.Messages.MessageParam[] =
		await this.getSavedApiConversationHistory()

		// Now present the cline messages to the user and ask if they want to resume

		const lastClineMessage = this.clineMessages
			.slice()
			.reverse()
			.find((m) => !(m.ask === "resume_task" || m.ask === "resume_completed_task")) // could be multiple resume tasks
		// const lastClineMessage = this.clineMessages[lastClineMessageIndex]
		// could be a completion result with a command
		// const secondLastClineMessage = this.clineMessages
		// 	.slice()
		// 	.reverse()
		// 	.find(
		// 		(m, index) =>
		// 			index !== lastClineMessageIndex && !(m.ask === "resume_task" || m.ask === "resume_completed_task")
		// 	)
		// (lastClineMessage?.ask === "command" && secondLastClineMessage?.ask === "completion_result")

		let askType: ClineAsk
		if (lastClineMessage?.ask === "completion_result") {
			askType = "resume_completed_task"
		} else {
			askType = "resume_task"
		}

		const { response, text, images } = await this.ask(askType) // calls poststatetowebview
		let responseText: string | undefined
		let responseImages: string[] | undefined
		if (response === "messageResponse") {
			await this.say("user_feedback", text, images)
			responseText = text
			responseImages = images
		}

		// v2.0 xml tags refactor caveat: since we don't use tools anymore, we need to replace all tool use blocks with a text block since the API disallows conversations with tool uses and no tool schema
		const conversationWithoutToolBlocks = existingApiConversationHistory.map((message) => {
			if (Array.isArray(message.content)) {
				const newContent = message.content.map((block) => {
					if (block.type === "tool_use") {
						// it's important we convert to the new tool schema format so the model doesn't get confused about how to invoke tools
						const inputAsXml = Object.entries(block.input as Record<string, string>)
							.map(([key, value]) => `<${key}>\n${value}\n</${key}>`)
							.join("\n")
						return {
							type: "text",
							text: `<${block.name}>\n${inputAsXml}\n</${block.name}>`,
						} as Anthropic.Messages.TextBlockParam
					} else if (block.type === "tool_result") {
						// Convert block.content to text block array, removing images
						const contentAsTextBlocks = Array.isArray(block.content)
							? block.content.filter((item) => item.type === "text")
							: [{ type: "text", text: block.content }]
						const textContent = contentAsTextBlocks.map((item) => item.text).join("\n\n")
						const toolName = findToolName(block.tool_use_id, existingApiConversationHistory)
						return {
							type: "text",
							text: `[${toolName} Result]\n\n${textContent}`,
						} as Anthropic.Messages.TextBlockParam
					}
					return block
				})
				return { ...message, content: newContent }
			}
			return message
		})
		existingApiConversationHistory = conversationWithoutToolBlocks

		// FIXME: remove tool use blocks altogether

		// if the last message is an assistant message, we need to check if there's tool use since every tool use has to have a tool response
		// if there's no tool use and only a text block, then we can just add a user message
		// (note this isn't relevant anymore since we use custom tool prompts instead of tool use blocks, but this is here for legacy purposes in case users resume old tasks)

		// if the last message is a user message, we can need to get the assistant message before it to see if it made tool calls, and if so, fill in the remaining tool responses with 'interrupted'

		let modifiedOldUserContent: UserContent // either the last message if its user message, or the user message before the last (assistant) message
		let modifiedApiConversationHistory: Anthropic.Messages.MessageParam[] // need to remove the last user message to replace with new modified user message
		if (existingApiConversationHistory.length > 0) {
			const lastMessage = existingApiConversationHistory[existingApiConversationHistory.length - 1]

			if (lastMessage.role === "assistant") {
				const content = Array.isArray(lastMessage.content)
					? lastMessage.content
					: [{ type: "text", text: lastMessage.content }]
				const hasToolUse = content.some((block) => block.type === "tool_use")

				if (hasToolUse) {
					const toolUseBlocks = content.filter(
						(block) => block.type === "tool_use",
					) as Anthropic.Messages.ToolUseBlock[]
					const toolResponses: Anthropic.ToolResultBlockParam[] = toolUseBlocks.map((block) => ({
						type: "tool_result",
						tool_use_id: block.id,
						content: "Task was interrupted before this tool call could be completed.",
					}))
					modifiedApiConversationHistory = [...existingApiConversationHistory] // no changes
					modifiedOldUserContent = [...toolResponses]
				} else {
					modifiedApiConversationHistory = [...existingApiConversationHistory]
					modifiedOldUserContent = []
				}
			} else if (lastMessage.role === "user") {
				const previousAssistantMessage: Anthropic.Messages.MessageParam | undefined =
					existingApiConversationHistory[existingApiConversationHistory.length - 2]

				const existingUserContent: UserContent = Array.isArray(lastMessage.content)
					? lastMessage.content
					: [{ type: "text", text: lastMessage.content }]
				if (previousAssistantMessage && previousAssistantMessage.role === "assistant") {
					const assistantContent = Array.isArray(previousAssistantMessage.content)
							? previousAssistantMessage.content
							: [{ type: "text", text: previousAssistantMessage.content }]

					const toolUseBlocks = assistantContent.filter(
						(block) => block.type === "tool_use",
					) as Anthropic.Messages.ToolUseBlock[]

					if (toolUseBlocks.length > 0) {
						const existingToolResults = existingUserContent.filter(
							(block) => block.type === "tool_result",
						) as Anthropic.ToolResultBlockParam[]

						const missingToolResponses: Anthropic.ToolResultBlockParam[] = toolUseBlocks
							.filter(
								(toolUse) => !existingToolResults.some((result) => result.tool_use_id === toolUse.id),
							)
							.map((toolUse) => ({
								type: "tool_result",
								tool_use_id: toolUse.id,
								content: "Task was interrupted before this tool call could be completed.",
							}))

						modifiedApiConversationHistory = existingApiConversationHistory.slice(0, -1) // removes the last user message
						modifiedOldUserContent = [...existingUserContent, ...missingToolResponses]
					} else {
						modifiedApiConversationHistory = existingApiConversationHistory.slice(0, -1)
						modifiedOldUserContent = [...existingUserContent]
					}
				} else {
					modifiedApiConversationHistory = existingApiConversationHistory.slice(0, -1)
					modifiedOldUserContent = [...existingUserContent]
				}
			} else {
				throw new Error("Unexpected: Last message is not a user or assistant message")
			}
		} else {
			throw new Error("Unexpected: No existing API conversation history")
		}

		let newUserContent: UserContent = [...modifiedOldUserContent]

		const agoText = (() => {
			const timestamp = lastClineMessage?.ts ?? Date.now()
			const now = Date.now()
			const diff = now - timestamp
			const minutes = Math.floor(diff / 60000)
			const hours = Math.floor(minutes / 60)
			const days = Math.floor(hours / 24)

			if (days > 0) {
				return `${days} day${days > 1 ? "s" : ""} ago`
			}
			if (hours > 0) {
				return `${hours} hour${hours > 1 ? "s" : ""} ago`
			}
			if (minutes > 0) {
				return `${minutes} minute${minutes > 1 ? "s" : ""} ago`
			}
			return "just now"
		})()

		const wasRecent = lastClineMessage?.ts && Date.now() - lastClineMessage.ts < 30_000

		newUserContent.push({
			type: "text",
			text:
				`[TASK RESUMPTION] This task was interrupted ${agoText}. It may or may not be complete, so please reassess the task context. Be aware that the project state may have changed since then. The current working directory is now '${cwd.toPosix()}'. If the task has not been completed, retry the last step before interruption and proceed with completing the task.\n\nNote: If you previously attempted a tool use that the user did not provide a result for, you should assume the tool use was not successful and assess whether you should retry. If the last tool was a browser_action, the browser has been closed and you must launch a new browser if needed.${
					wasRecent
						? "\n\nIMPORTANT: If the last tool use was a write_to_file that was interrupted, the file was reverted back to its original state before the interrupted edit, and you do NOT need to re-read the file as you already have its up-to-date contents."
						: ""
				}` +
				(responseText
					? `\n\nNew instructions for task continuation:\n<user_message>\n${responseText}\n</user_message>`
					: ""),
		})

		if (responseImages && responseImages.length > 0) {
			newUserContent.push(...formatResponse.imageBlocks(responseImages))
		}

		await this.overwriteApiConversationHistory(modifiedApiConversationHistory)
		await this.initiateTaskLoop(newUserContent)
	}

	private async initiateTaskLoop(userContent: UserContent): Promise<void> {
		let nextUserContent = userContent
		let includeFileDetails = true
		while (!this.abort) {
			const didEndLoop = await this.recursivelyMakeClineRequests(nextUserContent, includeFileDetails)
			includeFileDetails = false // we only need file details the first time

			//  The way this agentic loop works is that cline will be given a task that he then calls tools to complete. unless there's an attempt_completion call, we keep responding back to him with his tool's responses until he either attempt_completion or does not use anymore tools. If he does not use anymore tools, we ask him to consider if he's completed the task and then call attempt_completion, otherwise proceed with completing the task.
			// There is a MAX_REQUESTS_PER_TASK limit to prevent infinite requests, but Cline is prompted to finish the task as efficiently as he can.

			//const totalCost = this.calculateApiCost(totalInputTokens, totalOutputTokens)
			if (didEndLoop) {
				// For now a task never 'completes'. This will only happen if the user hits max requests and denies resetting the count.
				//this.say("task_completed", `Task completed. Total API usage cost: ${totalCost}`)
				break
			} else {
				// this.say(
				// 	"tool",
				// 	"Cline responded with only text blocks but has not called attempt_completion yet. Forcing him to continue with task..."
				// )
				nextUserContent = [
					{
						type: "text",
						text: formatResponse.noToolsUsed(),
					},
				]
				this.consecutiveMistakeCount++
			}
		}
	}

	abortTask() {
		this.abort = true // will stop any autonomously running promises
		this.terminalManager.disposeAll()
		this.urlContentFetcher.closeBrowser()
		this.browserSession.closeBrowser()
	}

	// Tools

	async executeCommandTool(command: string): Promise<[boolean, ToolResponse]> {
		const terminalInfo = await this.terminalManager.getOrCreateTerminal(cwd)
		terminalInfo.terminal.show() // weird visual bug when creating new terminals (even manually) where there's an empty space at the top.
		const process = this.terminalManager.runCommand(terminalInfo, command)

		let userFeedback: { text?: string; images?: string[] } | undefined
		let didContinue = false
		const sendCommandOutput = async (line: string): Promise<void> => {
			try {
				const { response, text, images } = await this.ask("command_output", line)
				if (response === "yesButtonClicked") {
					// proceed while running
				} else {
					userFeedback = { text, images }
				}
				didContinue = true
				process.continue() // continue past the await
			} catch {
				// This can only happen if this ask promise was ignored, so ignore this error
			}
		}

		let lines: string[] = []
		process.on("line", (line) => {
			lines.push(line)
			if (!didContinue) {
				sendCommandOutput(line)
			} else {
				this.say("command_output", line)
			}
		})

		let completed = false
		process.once("completed", () => {
			completed = true
		})

		process.once("no_shell_integration", async () => {
			await this.say("shell_integration_warning")
		})

		await process

		// Wait for a short delay to ensure all messages are sent to the webview
		// This delay allows time for non-awaited promises to be created and
		// for their associated messages to be sent to the webview, maintaining
		// the correct order of messages (although the webview is smart about
		// grouping command_output messages despite any gaps anyways)
		await delay(50)

		const { terminalOutputLineLimit } = await this.providerRef.deref()?.getState() ?? {}
		const output = truncateOutput(lines.join('\n'), terminalOutputLineLimit)
		const result = output.trim()

		if (userFeedback) {
			await this.say("user_feedback", userFeedback.text, userFeedback.images)
			return [
				true,
				formatResponse.toolResult(
					`Command is still running in the user's terminal.${
						result.length > 0 ? `\nHere's the output so far:\n${result}` : ""
					}\n\nThe user provided the following feedback:\n<feedback>\n${userFeedback.text}\n</feedback>`,
					userFeedback.images,
				),
			]
		}

		if (completed) {
			return [false, `Command executed.${result.length > 0 ? `\nOutput:\n${result}` : ""}`]
		} else {
			return [
				false,
				`Command is still running in the user's terminal.${
					result.length > 0 ? `\nHere's the output so far:\n${result}` : ""
				}\n\nYou will be updated on the terminal status and new output in the future.`,
			]
		}
	}

	async *attemptApiRequest(previousApiReqIndex: number): ApiStream {
		let mcpHub: McpHub | undefined

		const { mcpEnabled, alwaysApproveResubmit, requestDelaySeconds } = await this.providerRef.deref()?.getState() ?? {}

		if (mcpEnabled ?? true) {
			mcpHub = this.providerRef.deref()?.mcpHub
			if (!mcpHub) {
				throw new Error("MCP hub not available")
			}
			// Wait for MCP servers to be connected before generating system prompt
			await pWaitFor(() => mcpHub!.isConnecting !== true, { timeout: 10_000 }).catch(() => {
				console.error("MCP servers failed to connect in time")
			})
		}

		const { browserViewportSize, preferredLanguage, mode } = await this.providerRef.deref()?.getState() ?? {}
		const systemPrompt = await SYSTEM_PROMPT(
			cwd,
			this.api.getModel().info.supportsComputerUse ?? false,
			mcpHub,
			this.diffStrategy,
			browserViewportSize,
			mode
		) + await addCustomInstructions(this.customInstructions ?? '', cwd, preferredLanguage)

		// If the previous API request's total token usage is close to the context window, truncate the conversation history to free up space for the new request
		if (previousApiReqIndex >= 0) {
			const previousRequest = this.clineMessages[previousApiReqIndex]
			if (previousRequest && previousRequest.text) {
				const { tokensIn, tokensOut, cacheWrites, cacheReads }: ClineApiReqInfo = JSON.parse(
					previousRequest.text,
				)
				const totalTokens = (tokensIn || 0) + (tokensOut || 0) + (cacheWrites || 0) + (cacheReads || 0)
				const contextWindow = this.api.getModel().info.contextWindow || 128_000
				const maxAllowedSize = Math.max(contextWindow - 40_000, contextWindow * 0.8)
				if (totalTokens >= maxAllowedSize) {
					const truncatedMessages = truncateHalfConversation(this.apiConversationHistory)
					await this.overwriteApiConversationHistory(truncatedMessages)
				}
			}
		}

		// Clean conversation history by:
		// 1. Converting to Anthropic.MessageParam by spreading only the API-required properties
		// 2. Converting image blocks to text descriptions if model doesn't support images
		const cleanConversationHistory = this.apiConversationHistory.map(({ role, content }) => {
			// Handle array content (could contain image blocks)
			if (Array.isArray(content)) {
				if (!this.api.getModel().info.supportsImages) {
					// Convert image blocks to text descriptions
					content = content.map(block => {
						if (block.type === 'image') {
							// Convert image blocks to text descriptions
							// Note: We can't access the actual image content/url due to API limitations,
							// but we can indicate that an image was present in the conversation
							return {
								type: 'text',
								text: '[Referenced image in conversation]'
							};
						}
						return block;
					});
				}
			}
			return { role, content }
		})
		const stream = this.api.createMessage(systemPrompt, cleanConversationHistory)
		const iterator = stream[Symbol.asyncIterator]()

		try {
			// awaiting first chunk to see if it will throw an error
			const firstChunk = await iterator.next()
			yield firstChunk.value
		} catch (error) {
			// note that this api_req_failed ask is unique in that we only present this option if the api hasn't streamed any content yet (ie it fails on the first chunk due), as it would allow them to hit a retry button. However if the api failed mid-stream, it could be in any arbitrary state where some tools may have executed, so that error is handled differently and requires cancelling the task entirely.
			if (alwaysApproveResubmit) {
				const errorMsg = error.message ?? "Unknown error"
				const requestDelay = requestDelaySeconds || 5
				// Automatically retry with delay
				// Show countdown timer in error color
				for (let i = requestDelay; i > 0; i--) {
					await this.say("api_req_retry_delayed", `${errorMsg}\n\nRetrying in ${i} seconds...`, undefined, true)
					await delay(1000)
				}
				await this.say("api_req_retry_delayed", `${errorMsg}\n\nRetrying now...`, undefined, false)
				// delegate generator output from the recursive call
				yield* this.attemptApiRequest(previousApiReqIndex)
				return
			} else {
				const { response } = await this.ask(
					"api_req_failed",
					error.message ?? JSON.stringify(serializeError(error), null, 2),
				)
				if (response !== "yesButtonClicked") {
					// this will never happen since if noButtonClicked, we will clear current task, aborting this instance
					throw new Error("API request failed")
				}
				await this.say("api_req_retried")
				// delegate generator output from the recursive call
				yield* this.attemptApiRequest(previousApiReqIndex)
				return
			}
		}

		// no error, so we can continue to yield all remaining chunks
		// (needs to be placed outside of try/catch since it we want caller to handle errors not with api_req_failed as that is reserved for first chunk failures only)
		// this delegates to another generator or iterable object. In this case, it's saying "yield all remaining values from this iterator". This effectively passes along all subsequent chunks from the original stream.
		yield* iterator
	}

	async presentAssistantMessage() {
		if (this.abort) {
			throw new Error("Cline instance aborted")
		}

		if (this.presentAssistantMessageLocked) {
			this.presentAssistantMessageHasPendingUpdates = true
			return
		}
		this.presentAssistantMessageLocked = true
		this.presentAssistantMessageHasPendingUpdates = false

		if (this.currentStreamingContentIndex >= this.assistantMessageContent.length) {
			// this may happen if the last content block was completed before streaming could finish. if streaming is finished, and we're out of bounds then this means we already presented/executed the last content block and are ready to continue to next request
			if (this.didCompleteReadingStream) {
				this.userMessageContentReady = true
			}
			// console.log("no more content blocks to stream! this shouldn't happen?")
			this.presentAssistantMessageLocked = false
			return
			//throw new Error("No more content blocks to stream! This shouldn't happen...") // remove and just return after testing
		}

		const block = cloneDeep(this.assistantMessageContent[this.currentStreamingContentIndex]) // need to create copy bc while stream is updating the array, it could be updating the reference block properties too
		switch (block.type) {
			case "text": {
				if (this.didRejectTool || this.didAlreadyUseTool) {
					break
				}
				let content = block.content
				if (content) {
					// (have to do this for partial and complete since sending content in thinking tags to markdown renderer will automatically be removed)
					// Remove end substrings of <thinking or </thinking (below xml parsing is only for opening tags)
					// (this is done with the xml parsing below now, but keeping here for reference)
					// content = content.replace(/<\/?t(?:h(?:i(?:n(?:k(?:i(?:n(?:g)?)?)?)?$/, "")
					// Remove all instances of <thinking> (with optional line break after) and </thinking> (with optional line break before)
					// - Needs to be separate since we dont want to remove the line break before the first tag
					// - Needs to happen before the xml parsing below
					content = content.replace(/<thinking>\s?/g, "")
					content = content.replace(/\s?<\/thinking>/g, "")

					// Remove partial XML tag at the very end of the content (for tool use and thinking tags)
					// (prevents scrollview from jumping when tags are automatically removed)
					const lastOpenBracketIndex = content.lastIndexOf("<")
					if (lastOpenBracketIndex !== -1) {
						const possibleTag = content.slice(lastOpenBracketIndex)
						// Check if there's a '>' after the last '<' (i.e., if the tag is complete) (complete thinking and tool tags will have been removed by now)
						const hasCloseBracket = possibleTag.includes(">")
						if (!hasCloseBracket) {
							// Extract the potential tag name
							let tagContent: string
							if (possibleTag.startsWith("</")) {
								tagContent = possibleTag.slice(2).trim()
							} else {
								tagContent = possibleTag.slice(1).trim()
							}
							// Check if tagContent is likely an incomplete tag name (letters and underscores only)
							const isLikelyTagName = /^[a-zA-Z_]+$/.test(tagContent)
							// Preemptively remove < or </ to keep from these artifacts showing up in chat (also handles closing thinking tags)
							const isOpeningOrClosing = possibleTag === "<" || possibleTag === "</"
							// If the tag is incomplete and at the end, remove it from the content
							if (isOpeningOrClosing || isLikelyTagName) {
								content = content.slice(0, lastOpenBracketIndex).trim()
							}
						}
					}
				}
				await this.say("text", content, undefined, block.partial)
				break
			}
			case "tool_use":
				const toolDescription = () => {
					switch (block.name) {
						case "execute_command":
							return `[${block.name} for '${block.params.command}']`
						case "read_file":
							return `[${block.name} for '${block.params.path}']`
						case "write_to_file":
							return `[${block.name} for '${block.params.path}']`
						case "apply_diff":
							return `[${block.name} for '${block.params.path}']`
						case "search_files":
							return `[${block.name} for '${block.params.regex}'${
								block.params.file_pattern ? ` in '${block.params.file_pattern}'` : ""
							}]`
						case "list_files":
							return `[${block.name} for '${block.params.path}']`
						case "list_code_definition_names":
							return `[${block.name} for '${block.params.path}']`
						case "browser_action":
							return `[${block.name} for '${block.params.action}']`
						case "use_mcp_tool":
							return `[${block.name} for '${block.params.server_name}']`
						case "access_mcp_resource":
							return `[${block.name} for '${block.params.server_name}']`
						case "ask_followup_question":
							return `[${block.name} for '${block.params.question}']`
						case "attempt_completion":
							return `[${block.name}]`
					}
				}

				if (this.didRejectTool) {
					// ignore any tool content after user has rejected tool once
					if (!block.partial) {
						this.userMessageContent.push({
							type: "text",
							text: `Skipping tool ${toolDescription()} due to user rejecting a previous tool.`,
						})
					} else {
						// partial tool after user rejected a previous tool
						this.userMessageContent.push({
							type: "text",
							text: `Tool ${toolDescription()} was interrupted and not executed due to user rejecting a previous tool.`,
						})
					}
					break
				}

				if (this.didAlreadyUseTool) {
					// ignore any content after a tool has already been used
					this.userMessageContent.push({
						type: "text",
						text: `Tool [${block.name}] was not executed because a tool has already been used in this message. Only one tool may be used per message. You must assess the first tool's result before proceeding to use the next tool.`,
					})
					break
				}

				const pushToolResult = (content: ToolResponse) => {
					this.userMessageContent.push({
						type: "text",
						text: `${toolDescription()} Result:`,
					})
					if (typeof content === "string") {
						this.userMessageContent.push({
							type: "text",
							text: content || "(tool did not return anything)",
						})
					} else {
						this.userMessageContent.push(...content)
					}
					// once a tool result has been collected, ignore all other tool uses since we should only ever present one tool result per message
					this.didAlreadyUseTool = true
				}

				const askApproval = async (type: ClineAsk, partialMessage?: string) => {
					const { response, text, images } = await this.ask(type, partialMessage, false)
					if (response !== "yesButtonClicked") {
						if (response === "messageResponse") {
							await this.say("user_feedback", text, images)
							pushToolResult(
								formatResponse.toolResult(formatResponse.toolDeniedWithFeedback(text), images),
							)
							// this.userMessageContent.push({
							// 	type: "text",
							// 	text: `${toolDescription()}`,
							// })
							// this.toolResults.push({
							// 	type: "tool_result",
							// 	tool_use_id: toolUseId,
							// 	content: this.formatToolResponseWithImages(
							// 		await this.formatToolDeniedFeedback(text),
							// 		images
							// 	),
							// })
							this.didRejectTool = true
							return false
						}
						pushToolResult(formatResponse.toolDenied())
						// this.toolResults.push({
						// 	type: "tool_result",
						// 	tool_use_id: toolUseId,
						// 	content: await this.formatToolDenied(),
						// })
						this.didRejectTool = true
						return false
					}
					return true
				}

				const handleError = async (action: string, error: Error) => {
					const errorString = `Error ${action}: ${JSON.stringify(serializeError(error))}`
					const errorMessage = `Error ${action}:\n${error.message ?? JSON.stringify(serializeError(error), null, 2)}`
					await this.say("error", errorMessage)
					await this.notifySlack('fail', errorMessage)
					// this.toolResults.push({
					// 	type: "tool_result",
					// 	tool_use_id: toolUseId,
					// 	content: await this.formatToolError(errorString),
					// })
					pushToolResult(formatResponse.toolError(errorString))
				}

				// If block is partial, remove partial closing tag so its not presented to user
				const removeClosingTag = (tag: ToolParamName, text?: string) => {
					if (!block.partial) {
						return text || ""
					}
					if (!text) {
						return ""
					}
					// This regex dynamically constructs a pattern to match the closing tag:
					// - Optionally matches whitespace before the tag
					// - Matches '<' or '</' optionally followed by any subset of characters from the tag name
					const tagRegex = new RegExp(
						`\\s?<\/?${tag
							.split("")
							.map((char) => `(?:${char})?`)
							.join("")}$`,
						"g",
					)
					return text.replace(tagRegex, "")
				}

				if (block.name !== "browser_action") {
					await this.browserSession.closeBrowser()
				}

				// Validate tool use based on current mode
				const { mode } = await this.providerRef.deref()?.getState() ?? {}
				try {
					validateToolUse(block.name, mode ?? codeMode)
				} catch (error) {
					this.consecutiveMistakeCount++
					pushToolResult(formatResponse.toolError(error.message))
					break
				}

				switch (block.name) {
					case "write_to_file": {
						const relPath: string | undefined = block.params.path
						let newContent: string | undefined = block.params.content
						let predictedLineCount: number | undefined = parseInt(block.params.line_count ?? "0")
						if (!relPath || !newContent) {
							// checking for newContent ensure relPath is complete
							// wait so we can determine if it's a new file or editing an existing file
							break
						}
						// Check if file exists using cached map or fs.access
						let fileExists: boolean
						if (this.diffViewProvider.editType !== undefined) {
							fileExists = this.diffViewProvider.editType === "modify"
						} else {
							const absolutePath = path.resolve(cwd, relPath)
							fileExists = await fileExistsAtPath(absolutePath)
							this.diffViewProvider.editType = fileExists ? "modify" : "create"
						}

						// pre-processing newContent for cases where weaker models might add artifacts like markdown codeblock markers (deepseek/llama) or extra escape characters (gemini)
						if (newContent.startsWith("```")) {
							// this handles cases where it includes language specifiers like ```python ```js
							newContent = newContent.split("\n").slice(1).join("\n").trim()
						}
						if (newContent.endsWith("```")) {
							newContent = newContent.split("\n").slice(0, -1).join("\n").trim()
						}

						if (!this.api.getModel().id.includes("claude")) {
							// it seems not just llama models are doing this, but also gemini and potentially others
							if (
								newContent.includes("&gt;") ||
								newContent.includes("&lt;") ||
								newContent.includes("&quot;")
							) {
								newContent = newContent
									.replace(/&gt;/g, ">")
									.replace(/&lt;/g, "<")
									.replace(/&quot;/g, '"')
							}
						}

						const sharedMessageProps: ClineSayTool = {
							tool: fileExists ? "editedExistingFile" : "newFileCreated",
							path: getReadablePath(cwd, removeClosingTag("path", relPath)),
						}
						try {
							if (block.partial) {
								// update gui message
								const partialMessage = JSON.stringify(sharedMessageProps)
								await this.ask("tool", partialMessage, block.partial).catch(() => {})
								// update editor
								if (!this.diffViewProvider.isEditing) {
									// open the editor and prepare to stream content in
									await this.diffViewProvider.open(relPath)
								}
								// editor is open, stream content in
								await this.diffViewProvider.update(everyLineHasLineNumbers(newContent) ? stripLineNumbers(newContent) : newContent, false)
								break
							} else {
								if (!relPath) {
									this.consecutiveMistakeCount++
									pushToolResult(await this.sayAndCreateMissingParamError("write_to_file", "path"))
									await this.diffViewProvider.reset()
									break
								}
								if (!newContent) {
									this.consecutiveMistakeCount++
									pushToolResult(await this.sayAndCreateMissingParamError("write_to_file", "content"))
									await this.diffViewProvider.reset()
									break
								}
								if (!predictedLineCount) {
									this.consecutiveMistakeCount++
									pushToolResult(await this.sayAndCreateMissingParamError("write_to_file", "line_count"))
									await this.diffViewProvider.reset()
									break
								}
								this.consecutiveMistakeCount = 0

								// if isEditingFile false, that means we have the full contents of the file already.
								// it's important to note how this function works, you can't make the assumption that the block.partial conditional will always be called since it may immediately get complete, non-partial data. So this part of the logic will always be called.
								// in other words, you must always repeat the block.partial logic here
								if (!this.diffViewProvider.isEditing) {
									// show gui message before showing edit animation
									const partialMessage = JSON.stringify(sharedMessageProps)
									await this.ask("tool", partialMessage, true).catch(() => {}) // sending true for partial even though it's not a partial, this shows the edit row before the content is streamed into the editor
									await this.diffViewProvider.open(relPath)
								}
								await this.diffViewProvider.update(everyLineHasLineNumbers(newContent) ? stripLineNumbers(newContent) : newContent, true)
								await delay(300) // wait for diff view to update
								this.diffViewProvider.scrollToFirstDiff()

								// Check for code omissions before proceeding
								if (detectCodeOmission(this.diffViewProvider.originalContent || "", newContent, predictedLineCount)) {
									if (this.diffStrategy) {
										await this.diffViewProvider.revertChanges()
										pushToolResult(formatResponse.toolError(
											`Content appears to be truncated (file has ${newContent.split("\n").length} lines but was predicted to have ${predictedLineCount} lines), and found comments indicating omitted code (e.g., '// rest of code unchanged', '/* previous code */'). Please provide the complete file content without any omissions if possible, or otherwise use the 'apply_diff' tool to apply the diff to the original file.`
										))
										break
									} else {
										vscode.window
											.showWarningMessage(
												"Potential code truncation detected. This happens when the AI reaches its max output limit.",
												"Follow this guide to fix the issue",
											)
											.then((selection) => {
												if (selection === "Follow this guide to fix the issue") {
													vscode.env.openExternal(
														vscode.Uri.parse(
															"https://github.com/cline/cline/wiki/Troubleshooting-%E2%80%90-Cline-Deleting-Code-with-%22Rest-of-Code-Here%22-Comments",
														),
													)
												}
											})
									}
								}

								const completeMessage = JSON.stringify({
									...sharedMessageProps,
									content: fileExists ? undefined : newContent,
									diff: fileExists
										? formatResponse.createPrettyPatch(
												relPath,
												this.diffViewProvider.originalContent,
												newContent,
											)
										: undefined,
								} satisfies ClineSayTool)
								const didApprove = await askApproval("tool", completeMessage)
								if (!didApprove) {
									await this.diffViewProvider.revertChanges()
									break
								}
								const { newProblemsMessage, userEdits, finalContent } =
									await this.diffViewProvider.saveChanges()
								this.didEditFile = true // used to determine if we should wait for busy terminal to update before sending api request
								if (userEdits) {
									await this.say(
										"user_feedback_diff",
										JSON.stringify({
											tool: fileExists ? "editedExistingFile" : "newFileCreated",
											path: getReadablePath(cwd, relPath),
											diff: userEdits,
										} satisfies ClineSayTool),
									)
									pushToolResult(
										`The user made the following updates to your content:\n\n${userEdits}\n\n` +
											`The updated content, which includes both your original modifications and the user's edits, has been successfully saved to ${relPath.toPosix()}. Here is the full, updated content of the file, including line numbers:\n\n` +
											`<final_file_content path="${relPath.toPosix()}">\n${addLineNumbers(finalContent || '')}\n</final_file_content>\n\n` +
											`Please note:\n` +
											`1. You do not need to re-write the file with these changes, as they have already been applied.\n` +
											`2. Proceed with the task using this updated file content as the new baseline.\n` +
											`3. If the user's edits have addressed part of the task or changed the requirements, adjust your approach accordingly.` +
											`${newProblemsMessage}`,
									)
								} else {
									pushToolResult(
										`The content was successfully saved to ${relPath.toPosix()}.${newProblemsMessage}`,
									)
								}
								await this.diffViewProvider.reset()
								break
							}
						} catch (error) {
							await handleError("writing file", error)
							await this.diffViewProvider.reset()
							break
						}
					}
					case "apply_diff": {
						const relPath: string | undefined = block.params.path
						const diffContent: string | undefined = block.params.diff

						const sharedMessageProps: ClineSayTool = {
							tool: "appliedDiff",
							path: getReadablePath(cwd, removeClosingTag("path", relPath)),
						}

						try {
							if (block.partial) {
								// update gui message
								const partialMessage = JSON.stringify(sharedMessageProps)
								await this.ask("tool", partialMessage, block.partial).catch(() => {})
								break
							} else {
								if (!relPath) {
									this.consecutiveMistakeCount++
									pushToolResult(await this.sayAndCreateMissingParamError("apply_diff", "path"))
									break
								}
								if (!diffContent) {
									this.consecutiveMistakeCount++
									pushToolResult(await this.sayAndCreateMissingParamError("apply_diff", "diff"))
									break
								}

								const absolutePath = path.resolve(cwd, relPath)
								const fileExists = await fileExistsAtPath(absolutePath)

								if (!fileExists) {
									this.consecutiveMistakeCount++
									const formattedError = `File does not exist at path: ${absolutePath}\n\n<error_details>\nThe specified file could not be found. Please verify the file path and try again.\n</error_details>`
									await this.say("error", formattedError)
									pushToolResult(formattedError)
									break
								}

								const originalContent = await fs.readFile(absolutePath, "utf-8")

								// Apply the diff to the original content
								const diffResult = this.diffStrategy?.applyDiff(
									originalContent, 
									diffContent, 
									parseInt(block.params.start_line ?? ''), 
									parseInt(block.params.end_line ?? '')
								) ?? {
									success: false,
									error: "No diff strategy available"
								}
								if (!diffResult.success) {
									this.consecutiveMistakeCount++
									const currentCount = (this.consecutiveMistakeCountForApplyDiff.get(relPath) || 0) + 1
									this.consecutiveMistakeCountForApplyDiff.set(relPath, currentCount)
									const errorDetails = diffResult.details ? JSON.stringify(diffResult.details, null, 2) : ''
									const formattedError = `Unable to apply diff to file: ${absolutePath}\n\n<error_details>\n${diffResult.error}${errorDetails ? `\n\nDetails:\n${errorDetails}` : ''}\n</error_details>`
									if (currentCount >= 2) {
										await this.say("error", formattedError)
									}
									pushToolResult(formattedError)
									break
								}

								this.consecutiveMistakeCount = 0
								this.consecutiveMistakeCountForApplyDiff.delete(relPath)
								// Show diff view before asking for approval
								this.diffViewProvider.editType = "modify"
								await this.diffViewProvider.open(relPath);
								await this.diffViewProvider.update(diffResult.content, true);
								await this.diffViewProvider.scrollToFirstDiff();

								const completeMessage = JSON.stringify({
									...sharedMessageProps,
									diff: diffContent,
								} satisfies ClineSayTool)

								const didApprove = await askApproval("tool", completeMessage)
								if (!didApprove) {
									await this.diffViewProvider.revertChanges() // This likely handles closing the diff view
									break
								}

								const { newProblemsMessage, userEdits, finalContent } =
									await this.diffViewProvider.saveChanges()
								this.didEditFile = true // used to determine if we should wait for busy terminal to update before sending api request
								if (userEdits) {
									await this.say(
										"user_feedback_diff",
										JSON.stringify({
											tool: fileExists ? "editedExistingFile" : "newFileCreated",
											path: getReadablePath(cwd, relPath),
											diff: userEdits,
										} satisfies ClineSayTool),
									)
									pushToolResult(
										`The user made the following updates to your content:\n\n${userEdits}\n\n` +
											`The updated content, which includes both your original modifications and the user's edits, has been successfully saved to ${relPath.toPosix()}. Here is the full, updated content of the file, including line numbers:\n\n` +
											`<final_file_content path="${relPath.toPosix()}">\n${addLineNumbers(finalContent || '')}\n</final_file_content>\n\n` +
											`Please note:\n` +
											`1. You do not need to re-write the file with these changes, as they have already been applied.\n` +
											`2. Proceed with the task using this updated file content as the new baseline.\n` +
											`3. If the user's edits have addressed part of the task or changed the requirements, adjust your approach accordingly.` +
											`${newProblemsMessage}`,
									)
								} else {
									pushToolResult(`Changes successfully applied to ${relPath.toPosix()}:\n\n${newProblemsMessage}`)
								}
								await this.diffViewProvider.reset()
								break
							}
						} catch (error) {
							await handleError("applying diff", error)
							await this.diffViewProvider.reset()
							break
						}
					}
					case "read_file": {
						const relPath: string | undefined = block.params.path
						const sharedMessageProps: ClineSayTool = {
							tool: "readFile",
							path: getReadablePath(cwd, removeClosingTag("path", relPath)),
						}
						try {
							if (block.partial) {
								const partialMessage = JSON.stringify({
									...sharedMessageProps,
									content: undefined,
								} satisfies ClineSayTool)
								await this.ask("tool", partialMessage, block.partial).catch(() => {})
								break
							} else {
								if (!relPath) {
									this.consecutiveMistakeCount++
									pushToolResult(await this.sayAndCreateMissingParamError("read_file", "path"))
									break
								}
								this.consecutiveMistakeCount = 0
								const absolutePath = path.resolve(cwd, relPath)
								const completeMessage = JSON.stringify({
									...sharedMessageProps,
									content: absolutePath,
								} satisfies ClineSayTool)
								const didApprove = await askApproval("tool", completeMessage)
								if (!didApprove) {
									break
								}
								// now execute the tool like normal
								const content = await extractTextFromFile(absolutePath)
								pushToolResult(content)
								break
							}
						} catch (error) {
							await handleError("reading file", error)
							break
						}
					}
					case "list_files": {
						const relDirPath: string | undefined = block.params.path
						const recursiveRaw: string | undefined = block.params.recursive
						const recursive = recursiveRaw?.toLowerCase() === "true"
						const sharedMessageProps: ClineSayTool = {
							tool: !recursive ? "listFilesTopLevel" : "listFilesRecursive",
							path: getReadablePath(cwd, removeClosingTag("path", relDirPath)),
						}
						try {
							if (block.partial) {
								const partialMessage = JSON.stringify({
									...sharedMessageProps,
									content: "",
								} satisfies ClineSayTool)
								await this.ask("tool", partialMessage, block.partial).catch(() => {})
								break
							} else {
								if (!relDirPath) {
									this.consecutiveMistakeCount++
									pushToolResult(await this.sayAndCreateMissingParamError("list_files", "path"))
									break
								}
								this.consecutiveMistakeCount = 0
								const absolutePath = path.resolve(cwd, relDirPath)
								const [files, didHitLimit] = await listFiles(absolutePath, recursive, 200)
								const result = formatResponse.formatFilesList(absolutePath, files, didHitLimit)
								const completeMessage = JSON.stringify({
									...sharedMessageProps,
									content: result,
								} satisfies ClineSayTool)
								const didApprove = await askApproval("tool", completeMessage)
								if (!didApprove) {
									break
								}
								pushToolResult(result)
								break
							}
						} catch (error) {
							await handleError("listing files", error)
							break
						}
					}
					case "list_code_definition_names": {
						const relDirPath: string | undefined = block.params.path
						const sharedMessageProps: ClineSayTool = {
							tool: "listCodeDefinitionNames",
							path: getReadablePath(cwd, removeClosingTag("path", relDirPath)),
						}
						try {
							if (block.partial) {
								const partialMessage = JSON.stringify({
									...sharedMessageProps,
									content: "",
								} satisfies ClineSayTool)
								await this.ask("tool", partialMessage, block.partial).catch(() => {})
								break
							} else {
								if (!relDirPath) {
									this.consecutiveMistakeCount++
									pushToolResult(
										await this.sayAndCreateMissingParamError("list_code_definition_names", "path"),
									)
									break
								}
								this.consecutiveMistakeCount = 0
								const absolutePath = path.resolve(cwd, relDirPath)
								const result = await parseSourceCodeForDefinitionsTopLevel(absolutePath)
								const completeMessage = JSON.stringify({
									...sharedMessageProps,
									content: result,
								} satisfies ClineSayTool)
								const didApprove = await askApproval("tool", completeMessage)
								if (!didApprove) {
									break
								}
								pushToolResult(result)
								break
							}
						} catch (error) {
							await handleError("parsing source code definitions", error)
							break
						}
					}
					case "search_files": {
						const relDirPath: string | undefined = block.params.path
						const regex: string | undefined = block.params.regex
						const filePattern: string | undefined = block.params.file_pattern
						const sharedMessageProps: ClineSayTool = {
							tool: "searchFiles",
							path: getReadablePath(cwd, removeClosingTag("path", relDirPath)),
							regex: removeClosingTag("regex", regex),
							filePattern: removeClosingTag("file_pattern", filePattern),
						}
						try {
							if (block.partial) {
								const partialMessage = JSON.stringify({
									...sharedMessageProps,
									content: "",
								} satisfies ClineSayTool)
								await this.ask("tool", partialMessage, block.partial).catch(() => {})
								break
							} else {
								if (!relDirPath) {
									this.consecutiveMistakeCount++
									pushToolResult(await this.sayAndCreateMissingParamError("search_files", "path"))
									break
								}
								if (!regex) {
									this.consecutiveMistakeCount++
									pushToolResult(await this.sayAndCreateMissingParamError("search_files", "regex"))
									break
								}
								this.consecutiveMistakeCount = 0
								const absolutePath = path.resolve(cwd, relDirPath)
								const results = await regexSearchFiles(cwd, absolutePath, regex, filePattern)
								const completeMessage = JSON.stringify({
									...sharedMessageProps,
									content: results,
								} satisfies ClineSayTool)
								const didApprove = await askApproval("tool", completeMessage)
								if (!didApprove) {
									break
								}
								pushToolResult(results)
								break
							}
						} catch (error) {
							await handleError("searching files", error)
							break
						}
					}
					case "browser_action": {
						const action: BrowserAction | undefined = block.params.action as BrowserAction
						const url: string | undefined = block.params.url
						const coordinate: string | undefined = block.params.coordinate
						const text: string | undefined = block.params.text
						if (!action || !browserActions.includes(action)) {
							// checking for action to ensure it is complete and valid
							if (!block.partial) {
								// if the block is complete and we don't have a valid action this is a mistake
								this.consecutiveMistakeCount++
								pushToolResult(await this.sayAndCreateMissingParamError("browser_action", "action"))
								await this.browserSession.closeBrowser()
							}
							break
						}

						try {
							if (block.partial) {
								if (action === "launch") {
									await this.ask(
										"browser_action_launch",
										removeClosingTag("url", url),
										block.partial
									).catch(() => {})
								} else {
									await this.say(
										"browser_action",
										JSON.stringify({
											action: action as BrowserAction,
											coordinate: removeClosingTag("coordinate", coordinate),
											text: removeClosingTag("text", text),
										} satisfies ClineSayBrowserAction),
										undefined,
										block.partial,
									)
								}
								break
							} else {
								let browserActionResult: BrowserActionResult
								if (action === "launch") {
									if (!url) {
										this.consecutiveMistakeCount++
										pushToolResult(
											await this.sayAndCreateMissingParamError("browser_action", "url"),
										)
										await this.browserSession.closeBrowser()
										break
									}
									this.consecutiveMistakeCount = 0
									const didApprove = await askApproval("browser_action_launch", url)
									if (!didApprove) {
										break
									}

									// NOTE: it's okay that we call this message since the partial inspect_site is finished streaming. The only scenario we have to avoid is sending messages WHILE a partial message exists at the end of the messages array. For example the api_req_finished message would interfere with the partial message, so we needed to remove that.
									// await this.say("inspect_site_result", "") // no result, starts the loading spinner waiting for result
									await this.say("browser_action_result", "") // starts loading spinner

									await this.browserSession.launchBrowser()
									browserActionResult = await this.browserSession.navigateToUrl(url)
								} else {
									if (action === "click") {
										if (!coordinate) {
											this.consecutiveMistakeCount++
											pushToolResult(
												await this.sayAndCreateMissingParamError(
													"browser_action",
													"coordinate",
												),
											)
											await this.browserSession.closeBrowser()
											break // can't be within an inner switch
										}
									}
									if (action === "type") {
										if (!text) {
											this.consecutiveMistakeCount++
											pushToolResult(
												await this.sayAndCreateMissingParamError("browser_action", "text"),
											)
											await this.browserSession.closeBrowser()
											break
										}
									}
									this.consecutiveMistakeCount = 0
									await this.say(
										"browser_action",
										JSON.stringify({
											action: action as BrowserAction,
											coordinate,
											text,
										} satisfies ClineSayBrowserAction),
										undefined,
										false,
									)
									switch (action) {
										case "click":
											browserActionResult = await this.browserSession.click(coordinate!)
											break
										case "type":
											browserActionResult = await this.browserSession.type(text!)
											break
										case "scroll_down":
											browserActionResult = await this.browserSession.scrollDown()
											break
										case "scroll_up":
											browserActionResult = await this.browserSession.scrollUp()
											break
										case "close":
											browserActionResult = await this.browserSession.closeBrowser()
											break
									}
								}

								switch (action) {
									case "launch":
									case "click":
									case "type":
									case "scroll_down":
									case "scroll_up":
										await this.say("browser_action_result", JSON.stringify(browserActionResult))
										pushToolResult(
											formatResponse.toolResult(
												`The browser action has been executed. The console logs and screenshot have been captured for your analysis.\n\nConsole logs:\n${
													browserActionResult.logs || "(No new logs)"
												}\n\n(REMEMBER: if you need to proceed to using non-\`browser_action\` tools or launch a new browser, you MUST first close this browser. For example, if after analyzing the logs and screenshot you need to edit a file, you must first close the browser before you can use the write_to_file tool.)`,
												browserActionResult.screenshot ? [browserActionResult.screenshot] : [],
											),
										)
										break
									case "close":
										pushToolResult(
											formatResponse.toolResult(
												`The browser has been closed. You may now proceed to using other tools.`,
											),
										)
										break
								}
								break
							}
						} catch (error) {
							await this.browserSession.closeBrowser() // if any error occurs, the browser session is terminated
							await handleError("executing browser action", error)
							break
						}
					}
					case "execute_command": {
						const command: string | undefined = block.params.command
						try {
							if (block.partial) {
								await this.ask("command", removeClosingTag("command", command), block.partial).catch(
									() => {}
								)
								break
							} else {
								if (!command) {
									this.consecutiveMistakeCount++
									pushToolResult(
										await this.sayAndCreateMissingParamError("execute_command", "command"),
									)
									break
								}
								this.consecutiveMistakeCount = 0
								const didApprove = await askApproval("command", command)
								if (!didApprove) {
									break
								}
								const [userRejected, result] = await this.executeCommandTool(command)
								if (userRejected) {
									this.didRejectTool = true
								}
								pushToolResult(result)
								break
							}
						} catch (error) {
							await handleError("executing command", error)
							break
						}
					}
					case "use_mcp_tool": {
						const server_name: string | undefined = block.params.server_name
						const tool_name: string | undefined = block.params.tool_name
						const mcp_arguments: string | undefined = block.params.arguments
						try {
							if (block.partial) {
								const partialMessage = JSON.stringify({
									type: "use_mcp_tool",
									serverName: removeClosingTag("server_name", server_name),
									toolName: removeClosingTag("tool_name", tool_name),
									arguments: removeClosingTag("arguments", mcp_arguments),
								} satisfies ClineAskUseMcpServer)
								await this.ask("use_mcp_server", partialMessage, block.partial).catch(() => {})
								break
							} else {
								if (!server_name) {
									this.consecutiveMistakeCount++
									pushToolResult(
										await this.sayAndCreateMissingParamError("use_mcp_tool", "server_name"),
									)
									break
								}
								if (!tool_name) {
									this.consecutiveMistakeCount++
									pushToolResult(
										await this.sayAndCreateMissingParamError("use_mcp_tool", "tool_name"),
									)
									break
								}
								// arguments are optional, but if they are provided they must be valid JSON
								// if (!mcp_arguments) {
								// 	this.consecutiveMistakeCount++
								// 	pushToolResult(await this.sayAndCreateMissingParamError("use_mcp_tool", "arguments"))
								// 	break
								// }
								let parsedArguments: Record<string, unknown> | undefined
								if (mcp_arguments) {
									try {
										parsedArguments = JSON.parse(mcp_arguments)
									} catch (error) {
										this.consecutiveMistakeCount++
										await this.say(
											"error",
											`Cline tried to use ${tool_name} with an invalid JSON argument. Retrying...`,
										)
										pushToolResult(
											formatResponse.toolError(
												formatResponse.invalidMcpToolArgumentError(server_name, tool_name),
											),
										)
										break
									}
								}
								this.consecutiveMistakeCount = 0
								const completeMessage = JSON.stringify({
									type: "use_mcp_tool",
									serverName: server_name,
									toolName: tool_name,
									arguments: mcp_arguments,
								} satisfies ClineAskUseMcpServer)
								const didApprove = await askApproval("use_mcp_server", completeMessage)
								if (!didApprove) {
									break
								}
								// now execute the tool
								await this.say("mcp_server_request_started") // same as browser_action_result
								const toolResult = await this.providerRef
									.deref()
									?.mcpHub?.callTool(server_name, tool_name, parsedArguments)

								// TODO: add progress indicator and ability to parse images and non-text responses
								const toolResultPretty =
									(toolResult?.isError ? "Error:\n" : "") +
										toolResult?.content
											.map((item) => {
												if (item.type === "text") {
													return item.text
												}
												if (item.type === "resource") {
													const { blob, ...rest } = item.resource
													return JSON.stringify(rest, null, 2)
												}
												return ""
											})
											.filter(Boolean)
											.join("\n\n") || "(No response)"
								await this.say("mcp_server_response", toolResultPretty)
								pushToolResult(formatResponse.toolResult(toolResultPretty))
								break
							}
						} catch (error) {
							await handleError("executing MCP tool", error)
							break
						}
					}
					case "access_mcp_resource": {
						const server_name: string | undefined = block.params.server_name
						const uri: string | undefined = block.params.uri
						try {
							if (block.partial) {
								const partialMessage = JSON.stringify({
									type: "access_mcp_resource",
									serverName: removeClosingTag("server_name", server_name),
									uri: removeClosingTag("uri", uri),
								} satisfies ClineAskUseMcpServer)
								await this.ask("use_mcp_server", partialMessage, block.partial).catch(() => {})
								break
							} else {
								if (!server_name) {
									this.consecutiveMistakeCount++
									pushToolResult(
										await this.sayAndCreateMissingParamError("access_mcp_resource", "server_name"),
									)
									break
								}
								if (!uri) {
									this.consecutiveMistakeCount++
									pushToolResult(
										await this.sayAndCreateMissingParamError("access_mcp_resource", "uri"),
									)
									break
								}
								this.consecutiveMistakeCount = 0
								const completeMessage = JSON.stringify({
									type: "access_mcp_resource",
									serverName: server_name,
									uri,
								} satisfies ClineAskUseMcpServer)
								const didApprove = await askApproval("use_mcp_server", completeMessage)
								if (!didApprove) {
									break
								}
								// now execute the tool
								await this.say("mcp_server_request_started")
								const resourceResult = await this.providerRef
									.deref()
									?.mcpHub?.readResource(server_name, uri)
								const resourceResultPretty =
									resourceResult?.contents
										.map((item) => {
											if (item.text) {
												return item.text
											}
											return ""
										})
										.filter(Boolean)
										.join("\n\n") || "(Empty response)"
								await this.say("mcp_server_response", resourceResultPretty)
								pushToolResult(formatResponse.toolResult(resourceResultPretty))
								break
							}
						} catch (error) {
							await handleError("accessing MCP resource", error)
							break
						}
					}
					case "ask_followup_question": {
						const question: string | undefined = block.params.question
						try {
							if (block.partial) {
								await this.ask("followup", removeClosingTag("question", question), block.partial).catch(
									() => {},
								)
								break
							} else {
								if (!question) {
									this.consecutiveMistakeCount++
									pushToolResult(
										await this.sayAndCreateMissingParamError("ask_followup_question", "question"),
									)
									break
								}
								this.consecutiveMistakeCount = 0
								const { text, images } = await this.ask("followup", question, false)
								await this.say("user_feedback", text ?? "", images)
								pushToolResult(formatResponse.toolResult(`<answer>\n${text}\n</answer>`, images))
								break
							}
						} catch (error) {
							await handleError("asking question", error)
							break
						}
					}
					case "attempt_completion": {
						/*
						this.consecutiveMistakeCount = 0
						let resultToSend = result
						if (command) {
							await this.say("completion_result", resultToSend)
							// TODO: currently we don't handle if this command fails, it could be useful to let cline know and retry
							const [didUserReject, commandResult] = await this.executeCommand(command, true)
							// if we received non-empty string, the command was rejected or failed
							if (commandResult) {
								return [didUserReject, commandResult]
							}
							resultToSend = ""
						}
						const { response, text, images } = await this.ask("completion_result", resultToSend) // this prompts webview to show 'new task' button, and enable text input (which would be the 'text' here)
						if (response === "yesButtonClicked") {
							return [false, ""] // signals to recursive loop to stop (for now this never happens since yesButtonClicked will trigger a new task)
						}
						await this.say("user_feedback", text ?? "", images)
						return [
						*/
						const result: string | undefined = block.params.result
						const command: string | undefined = block.params.command
						try {
							const lastMessage = this.clineMessages.at(-1)
							if (block.partial) {
								if (command) {
									// the attempt_completion text is done, now we're getting command
									// remove the previous partial attempt_completion ask, replace with say, post state to webview, then stream command

									// const secondLastMessage = this.clineMessages.at(-2)
									if (lastMessage && lastMessage.ask === "command") {
										// update command
										await this.ask(
											"command",
											removeClosingTag("command", command),
											block.partial,
										).catch(() => {})
									} else {
										// last message is completion_result
										// we have command string, which means we have the result as well, so finish it (doesnt have to exist yet)
										await this.say(
											"completion_result",
											removeClosingTag("result", result),
											undefined,
											false,
										)
										await this.ask(
											"command",
											removeClosingTag("command", command),
											block.partial,
										).catch(() => {})
									}
								} else {
									// no command, still outputting partial result
									await this.say(
										"completion_result",
										removeClosingTag("result", result),
										undefined,
										block.partial,
									)
								}
								break
							} else {
								if (!result) {
									this.consecutiveMistakeCount++
									pushToolResult(
										await this.sayAndCreateMissingParamError("attempt_completion", "result"),
									)
									break
								}
								this.consecutiveMistakeCount = 0

								let commandResult: ToolResponse | undefined
								if (command) {
									if (lastMessage && lastMessage.ask !== "command") {
										// havent sent a command message yet so first send completion_result then command
										await this.say("completion_result", result, undefined, false)
									}

									// Execute command from attempt_completion
									const [userRejected, execCommandResult] = await this.executeCommandTool(command!)
									if (userRejected) {
										this.didRejectTool = true
										pushToolResult(execCommandResult)
										break
									}
									// user didn't reject, but the command may have output
									commandResult = execCommandResult
								} else {
									await this.say("completion_result", result, undefined, false)
									await (async () => {
										try {
											if (!result) {
												console.warn("No result provided for completion notification", {
													taskId: this.taskId,
													timestamp: new Date().toISOString()
												});
											}
											const completionMessage = result
												? `✅ Task completed successfully!\n\nResult:\n${result}`
												: "✅ Task completed successfully!";
											// Make sure to await the notification
											await this.notifySlack('complete', completionMessage);
										} catch (error) {
											console.error("Error during notifySlack call:", {
												errorMessage: error instanceof Error ? error.message : 'Unknown error',
												errorStack: error instanceof Error ? error.stack : 'No stack trace',
												taskId: this.taskId
											});
											vscode.window.showErrorMessage(`Failed to send Slack completion notification: ${error instanceof Error ? error.message : 'Unknown error'}`);
										}
									})();
								}
								// we already sent completion_result says, an empty string asks relinquishes control over button and field
								const { response, text, images } = await this.ask("completion_result", "", false);
								if (response === "yesButtonClicked") {
									pushToolResult(""); //signals to recursive loop to stop (for now this never happens since yesButtonClicked will trigger a new task)
									break;
								}
								await this.say("user_feedback", text ?? "", images)

								const toolResults: (Anthropic.TextBlockParam | Anthropic.ImageBlockParam)[] = []
								if (commandResult) {
									if (typeof commandResult === "string") {
										toolResults.push({ type: "text", text: commandResult })
									} else if (Array.isArray(commandResult)) {
										toolResults.push(...commandResult)
									}
								}
								toolResults.push({
									type: "text",
									text: `The user has provided feedback on the results. Consider their input to continue the task, and then attempt completion again.\n<feedback>\n${text}\n</feedback>`,
								})
								toolResults.push(...formatResponse.imageBlocks(images))
								this.userMessageContent.push({
									type: "text",
									text: `${toolDescription()} Result:`,
								})
								this.userMessageContent.push(...toolResults)

								break
							}
						} catch (error) {
							await handleError("inspecting site", error)
							break
						}
					}
				}
				break
		}

		/*
		Seeing out of bounds is fine, it means that the next too call is being built up and ready to add to assistantMessageContent to present. 
		When you see the UI inactive during this, it means that a tool is breaking without presenting any UI. For example the write_to_file tool was breaking when relpath was undefined, and for invalid relpath it never presented UI.
		*/
		this.presentAssistantMessageLocked = false // this needs to be placed here, if not then calling this.presentAssistantMessage below would fail (sometimes) since it's locked
		// NOTE: when tool is rejected, iterator stream is interrupted and it waits for userMessageContentReady to be true. Future calls to present will skip execution since didRejectTool and iterate until contentIndex is set to message length and it sets userMessageContentReady to true itself (instead of preemptively doing it in iterator)
		if (!block.partial || this.didRejectTool || this.didAlreadyUseTool) {
			// block is finished streaming and executing
			if (this.currentStreamingContentIndex === this.assistantMessageContent.length - 1) {
				// its okay that we increment if !didCompleteReadingStream, it'll just return bc out of bounds and as streaming continues it will call presentAssitantMessage if a new block is ready. if streaming is finished then we set userMessageContentReady to true when out of bounds. This gracefully allows the stream to continue on and all potential content blocks be presented.
				// last block is complete and it is finished executing
				this.userMessageContentReady = true // will allow pwaitfor to continue
			}

			// call next block if it exists (if not then read stream will call it when its ready)
			this.currentStreamingContentIndex++ // need to increment regardless, so when read stream calls this function again it will be streaming the next block

			if (this.currentStreamingContentIndex < this.assistantMessageContent.length) {
				// there are already more content blocks to stream, so we'll call this function ourselves
				// await this.presentAssistantContent()

				this.presentAssistantMessage()
				return
			}
		}
		// block is partial, but the read stream may have finished
		if (this.presentAssistantMessageHasPendingUpdates) {
			this.presentAssistantMessage()
		}
	}

	async recursivelyMakeClineRequests(
		userContent: UserContent,
		includeFileDetails: boolean = false,
	): Promise<boolean> {
		if (this.abort) {
			throw new Error("Cline instance aborted")
		}

		if (this.consecutiveMistakeCount >= 3) {
			const { response, text, images } = await this.ask(
				"mistake_limit_reached",
				this.api.getModel().id.includes("claude")
					? `This may indicate a failure in his thought process or inability to use a tool properly, which can be mitigated with some user guidance (e.g. "Try breaking down the task into smaller steps").`
					: "Cline uses complex prompts and iterative task execution that may be challenging for less capable models. For best results, it's recommended to use Claude 3.5 Sonnet for its advanced agentic coding capabilities.",
			)
			if (response === "messageResponse") {
				userContent.push(
					...[
						{
							type: "text",
							text: formatResponse.tooManyMistakes(text),
						} as Anthropic.Messages.TextBlockParam,
						...formatResponse.imageBlocks(images),
					],
				)
			}
			this.consecutiveMistakeCount = 0
		}

		// get previous api req's index to check token usage and determine if we need to truncate conversation history
		const previousApiReqIndex = findLastIndex(this.clineMessages, (m) => m.say === "api_req_started")

		// getting verbose details is an expensive operation, it uses globby to top-down build file structure of project which for large projects can take a few seconds
		// for the best UX we show a placeholder api_req_started message with a loading spinner as this happens
		await this.say(
			"api_req_started",
			JSON.stringify({
				request:
					userContent.map((block) => formatContentBlockToMarkdown(block)).join("\n\n") + "\n\nLoading...",
			}),
		)

		const [parsedUserContent, environmentDetails] = await this.loadContext(userContent, includeFileDetails)
		userContent = parsedUserContent
		// add environment details as its own text block, separate from tool results
		userContent.push({ type: "text", text: environmentDetails })

		await this.addToApiConversationHistory({ role: "user", content: userContent })

		// since we sent off a placeholder api_req_started message to update the webview while waiting to actually start the API request (to load potential details for example), we need to update the text of that message
		const lastApiReqIndex = findLastIndex(this.clineMessages, (m) => m.say === "api_req_started")
		this.clineMessages[lastApiReqIndex].text = JSON.stringify({
			request: userContent.map((block) => formatContentBlockToMarkdown(block)).join("\n\n"),
		} satisfies ClineApiReqInfo)
		await this.saveClineMessages()
		await this.providerRef.deref()?.postStateToWebview()

		try {
			let cacheWriteTokens = 0
			let cacheReadTokens = 0
			let inputTokens = 0
			let outputTokens = 0
			let totalCost: number | undefined

			// update api_req_started. we can't use api_req_finished anymore since it's a unique case where it could come after a streaming message (ie in the middle of being updated or executed)
			// fortunately api_req_finished was always parsed out for the gui anyways, so it remains solely for legacy purposes to keep track of prices in tasks from history
			// (it's worth removing a few months from now)
			const updateApiReqMsg = (cancelReason?: ClineApiReqCancelReason, streamingFailedMessage?: string) => {
				this.clineMessages[lastApiReqIndex].text = JSON.stringify({
					...JSON.parse(this.clineMessages[lastApiReqIndex].text || "{}"),
					tokensIn: inputTokens,
					tokensOut: outputTokens,
					cacheWrites: cacheWriteTokens,
					cacheReads: cacheReadTokens,
					cost:
						totalCost ??
						calculateApiCost(
							this.api.getModel().info,
							inputTokens,
							outputTokens,
							cacheWriteTokens,
							cacheReadTokens,
						),
					cancelReason,
					streamingFailedMessage,
				} satisfies ClineApiReqInfo)
			}

			const abortStream = async (cancelReason: ClineApiReqCancelReason, streamingFailedMessage?: string) => {
				if (this.diffViewProvider.isEditing) {
					await this.diffViewProvider.revertChanges() // closes diff view
				}

				// if last message is a partial we need to update and save it
				const lastMessage = this.clineMessages.at(-1)
				if (lastMessage && lastMessage.partial) {
					// lastMessage.ts = Date.now() DO NOT update ts since it is used as a key for virtuoso list
					lastMessage.partial = false
					// instead of streaming partialMessage events, we do a save and post like normal to persist to disk
					// await this.saveClineMessages()
				}

				// Let assistant know their response was interrupted for when task is resumed
				await this.addToApiConversationHistory({
					role: "assistant",
					content: [
						{
							type: "text",
							text:
								assistantMessage +
								`\n\n[${
									cancelReason === "streaming_failed"
										? "Response interrupted by API Error"
										: "Response interrupted by user"
								}]`,
						},
					],
				})

				// update api_req_started to have cancelled and cost, so that we can display the cost of the partial stream
				updateApiReqMsg(cancelReason, streamingFailedMessage)
				await this.saveClineMessages()

				// signals to provider that it can retrieve the saved messages from disk, as abortTask can not be awaited on in nature
				this.didFinishAborting = true
			}

			// reset streaming state
			this.currentStreamingContentIndex = 0
			this.assistantMessageContent = []
			this.didCompleteReadingStream = false
			this.userMessageContent = []
			this.userMessageContentReady = false
			this.didRejectTool = false
			this.didAlreadyUseTool = false
			this.presentAssistantMessageLocked = false
			this.presentAssistantMessageHasPendingUpdates = false
			await this.diffViewProvider.reset()

			const stream = this.attemptApiRequest(previousApiReqIndex) // yields only if the first chunk is successful, otherwise will allow the user to retry the request (most likely due to rate limit error, which gets thrown on the first chunk)
			let assistantMessage = ""
			try {
				for await (const chunk of stream) {
					switch (chunk.type) {
						case "usage":
							inputTokens += chunk.inputTokens
							outputTokens += chunk.outputTokens
							cacheWriteTokens += chunk.cacheWriteTokens ?? 0
							cacheReadTokens += chunk.cacheReadTokens ?? 0
							totalCost = chunk.totalCost
							break
						case "text":
							assistantMessage += chunk.text
							// parse raw assistant message into content blocks
							const prevLength = this.assistantMessageContent.length
							this.assistantMessageContent = parseAssistantMessage(assistantMessage)
							if (this.assistantMessageContent.length > prevLength) {
								this.userMessageContentReady = false // new content we need to present, reset to false in case previous content set this to true
							}
							// present content to user
							this.presentAssistantMessage()
							break
					}

					if (this.abort) {
						if (!this.abandoned) {
							// only need to gracefully abort if this instance isn't abandoned (sometimes openrouter stream hangs, in which case this would affect future instances of cline)
							await abortStream("user_cancelled")
						}
						break // aborts the stream
					}

					if (this.didRejectTool) {
						// userContent has a tool rejection, so interrupt the assistant's response to present the user's feedback
						assistantMessage += "\n\n[Response interrupted by user feedback]"
						// this.userMessageContentReady = true // instead of setting this premptively, we allow the present iterator to finish and set userMessageContentReady when its ready
						break
					}

					// PREV: we need to let the request finish for openrouter to get generation details
					// UPDATE: it's better UX to interrupt the request at the cost of the api cost not being retrieved
					if (this.didAlreadyUseTool) {
						assistantMessage +=
							"\n\n[Response interrupted by a tool use result. Only one tool may be used at a time and should be placed at the end of the message.]"
						break
					}
				}
			} catch (error) {
				// abandoned happens when extension is no longer waiting for the cline instance to finish aborting (error is thrown here when any function in the for loop throws due to this.abort)
				if (!this.abandoned) {
					this.abortTask() // if the stream failed, there's various states the task could be in (i.e. could have streamed some tools the user may have executed), so we just resort to replicating a cancel task
					await abortStream(
						"streaming_failed",
						error.message ?? JSON.stringify(serializeError(error), null, 2),
					)
					const history = await this.providerRef.deref()?.getTaskWithId(this.taskId)
					if (history) {
						await this.providerRef.deref()?.initClineWithHistoryItem(history.historyItem)
						// await this.providerRef.deref()?.postStateToWebview()
					}
				}
			}

			// need to call here in case the stream was aborted
			if (this.abort) {
				throw new Error("Cline instance aborted")
			}

			this.didCompleteReadingStream = true

			// set any blocks to be complete to allow presentAssistantMessage to finish and set userMessageContentReady to true
			// (could be a text block that had no subsequent tool uses, or a text block at the very end, or an invalid tool use, etc. whatever the case, presentAssistantMessage relies on these blocks either to be completed or the user to reject a block in order to proceed and eventually set userMessageContentReady to true)
			const partialBlocks = this.assistantMessageContent.filter((block) => block.partial)
			partialBlocks.forEach((block) => {
				block.partial = false
			})
			// this.assistantMessageContent.forEach((e) => (e.partial = false)) // cant just do this bc a tool could be in the middle of executing ()
			if (partialBlocks.length > 0) {
				this.presentAssistantMessage() // if there is content to update then it will complete and update this.userMessageContentReady to true, which we pwaitfor before making the next request. all this is really doing is presenting the last partial message that we just set to complete
			}

			updateApiReqMsg()
			await this.saveClineMessages()
			await this.providerRef.deref()?.postStateToWebview()

			// now add to apiconversationhistory
			// need to save assistant responses to file before proceeding to tool use since user can exit at any moment and we wouldn't be able to save the assistant's response
			let didEndLoop = false
			if (assistantMessage.length > 0) {
				await this.addToApiConversationHistory({
					role: "assistant",
					content: [{ type: "text", text: assistantMessage }],
				})

				// NOTE: this comment is here for future reference - this was a workaround for userMessageContent not getting set to true. It was due to it not recursively calling for partial blocks when didRejectTool, so it would get stuck waiting for a partial block to complete before it could continue.
				// in case the content blocks finished
				// it may be the api stream finished after the last parsed content block was executed, so  we are able to detect out of bounds and set userMessageContentReady to true (note you should not call presentAssistantMessage since if the last block is completed it will be presented again)
				// const completeBlocks = this.assistantMessageContent.filter((block) => !block.partial) // if there are any partial blocks after the stream ended we can consider them invalid
				// if (this.currentStreamingContentIndex >= completeBlocks.length) {
				// 	this.userMessageContentReady = true
				// }

				await pWaitFor(() => this.userMessageContentReady)

				// if the model did not tool use, then we need to tell it to either use a tool or attempt_completion
				const didToolUse = this.assistantMessageContent.some((block) => block.type === "tool_use")
				if (!didToolUse) {
					this.userMessageContent.push({
						type: "text",
						text: formatResponse.noToolsUsed(),
					})
					this.consecutiveMistakeCount++
				}

				const recDidEndLoop = await this.recursivelyMakeClineRequests(this.userMessageContent)
				didEndLoop = recDidEndLoop
			} else {
				// if there's no assistant_responses, that means we got no text or tool_use content blocks from API which we should assume is an error
				await this.say(
					"error",
					"Unexpected API Response: The language model did not provide any assistant messages. This may indicate an issue with the API or the model's output.",
				)
				await this.addToApiConversationHistory({
					role: "assistant",
					content: [{ type: "text", text: "Failure: I did not provide a response." }],
				})
			}

			return didEndLoop // will always be false for now
		} catch (error) {
			// this should never happen since the only thing that can throw an error is the attemptApiRequest, which is wrapped in a try catch that sends an ask where if noButtonClicked, will clear current task and destroy this instance. However to avoid unhandled promise rejection, we will end this loop which will end execution of this instance (see startTask)
			return true // needs to be true so parent loop knows to end task
		}
	}

	async loadContext(userContent: UserContent, includeFileDetails: boolean = false) {
		return await Promise.all([
			// Process userContent array, which contains various block types:
			// TextBlockParam, ImageBlockParam, ToolUseBlockParam, and ToolResultBlockParam.
			// We need to apply parseMentions() to:
			// 1. All TextBlockParam's text (first user message with task)
			// 2. ToolResultBlockParam's content/context text arrays if it contains "<feedback>" (see formatToolDeniedFeedback, attemptCompletion, executeCommand, and consecutiveMistakeCount >= 3) or "<answer>" (see askFollowupQuestion), we place all user generated content in these tags so they can effectively be used as markers for when we should parse mentions)
			Promise.all(
				userContent.map(async (block) => {
					const shouldProcessMentions = (text: string) =>
						text.includes("<task>") || text.includes("<feedback>");

					if (block.type === "text") {
						if (shouldProcessMentions(block.text)) {
							return {
								...block,
								text: await parseMentions(block.text, cwd, this.urlContentFetcher),
							}
						}
						return block;
					} else if (block.type === "tool_result") {
						if (typeof block.content === "string") {
							if (shouldProcessMentions(block.content)) {
								return {
									...block,
									content: await parseMentions(block.content, cwd, this.urlContentFetcher),
								}
							}
							return block;
						} else if (Array.isArray(block.content)) {
							const parsedContent = await Promise.all(
								block.content.map(async (contentBlock) => {
									if (contentBlock.type === "text" && shouldProcessMentions(contentBlock.text)) {
										return {
											...contentBlock,
											text: await parseMentions(contentBlock.text, cwd, this.urlContentFetcher),
										}
									}
									return contentBlock
								}),
							)
							return {
								...block,
								content: parsedContent,
							}
						}
						return block;
					}
					return block
				}),
			),
			this.getEnvironmentDetails(includeFileDetails),
		])
	}

	async getEnvironmentDetails(includeFileDetails: boolean = false) {
		let details = ""

		// It could be useful for cline to know if the user went from one or no file to another between messages, so we always include this context
		details += "\n\n# VSCode Visible Files"
		const visibleFiles = vscode.window.visibleTextEditors
			?.map((editor) => editor.document?.uri?.fsPath)
			.filter(Boolean)
			.map((absolutePath) => path.relative(cwd, absolutePath).toPosix())
			.join("\n")
		if (visibleFiles) {
			details += `\n${visibleFiles}`
		} else {
			details += "\n(No visible files)"
		}

		details += "\n\n# VSCode Open Tabs"
		const openTabs = vscode.window.tabGroups.all
			.flatMap((group) => group.tabs)
			.map((tab) => (tab.input as vscode.TabInputText)?.uri?.fsPath)
			.filter(Boolean)
			.map((absolutePath) => path.relative(cwd, absolutePath).toPosix())
			.join("\n")
		if (openTabs) {
			details += `\n${openTabs}`
		} else {
			details += "\n(No open tabs)"
		}

		const busyTerminals = this.terminalManager.getTerminals(true)
		const inactiveTerminals = this.terminalManager.getTerminals(false)
		// const allTerminals = [...busyTerminals, ...inactiveTerminals]

		if (busyTerminals.length > 0 && this.didEditFile) {
			//  || this.didEditFile
			await delay(300) // delay after saving file to let terminals catch up
		}

		// let terminalWasBusy = false
		if (busyTerminals.length > 0) {
			// wait for terminals to cool down
			// terminalWasBusy = allTerminals.some((t) => this.terminalManager.isProcessHot(t.id))
			await pWaitFor(() => busyTerminals.every((t) => !this.terminalManager.isProcessHot(t.id)), {
				interval: 100,
				timeout: 15_000,
			}).catch(() => {})
		}

		// we want to get diagnostics AFTER terminal cools down for a few reasons: terminal could be scaffolding a project, dev servers (compilers like webpack) will first re-compile and then send diagnostics, etc
		/*
		let diagnosticsDetails = ""
		const diagnostics = await this.diagnosticsMonitor.getCurrentDiagnostics(this.didEditFile || terminalWasBusy) // if cline ran a command (ie npm install) or edited the workspace then wait a bit for updated diagnostics
		for (const [uri, fileDiagnostics] of diagnostics) {
			const problems = fileDiagnostics.filter((d) => d.severity === vscode.DiagnosticSeverity.Error)
			if (problems.length > 0) {
				diagnosticsDetails += `\n## ${path.relative(cwd, uri.fsPath)}`
				for (const diagnostic of problems) {
					// let severity = diagnostic.severity === vscode.DiagnosticSeverity.Error ? "Error" : "Warning"
					const line = diagnostic.range.start.line + 1 // VSCode lines are 0-indexed
					const source = diagnostic.source ? `[${diagnostic.source}] ` : ""
					diagnosticsDetails += `\n- ${source}Line ${line}: ${diagnostic.message}`
				}
			}
		}
		*/
		this.didEditFile = false // reset, this lets us know when to wait for saved files to update terminals

		// waiting for updated diagnostics lets terminal output be the most up-to-date possible
		let terminalDetails = ""
		if (busyTerminals.length > 0) {
			// terminals are cool, let's retrieve their output
			terminalDetails += "\n\n# Actively Running Terminals"
			for (const busyTerminal of busyTerminals) {
				terminalDetails += `\n## Original command: \`${busyTerminal.lastCommand}\``
				const newOutput = this.terminalManager.getUnretrievedOutput(busyTerminal.id)
				if (newOutput) {
					terminalDetails += `\n### New Output\n${newOutput}`
				} else {
					// details += `\n(Still running, no new output)` // don't want to show this right after running the command
				}
			}
		}
		// only show inactive terminals if there's output to show
		if (inactiveTerminals.length > 0) {
			const inactiveTerminalOutputs = new Map<number, string>()
			for (const inactiveTerminal of inactiveTerminals) {
				const newOutput = this.terminalManager.getUnretrievedOutput(inactiveTerminal.id)
				if (newOutput) {
					inactiveTerminalOutputs.set(inactiveTerminal.id, newOutput)
				}
			}
			if (inactiveTerminalOutputs.size > 0) {
				terminalDetails += "\n\n# Inactive Terminals"
				for (const [terminalId, newOutput] of inactiveTerminalOutputs) {
					const inactiveTerminal = inactiveTerminals.find((t) => t.id === terminalId)
					if (inactiveTerminal) {
						terminalDetails += `\n## ${inactiveTerminal.lastCommand}`
						terminalDetails += `\n### New Output\n${newOutput}`
					}
				}
			}
		}

		// details += "\n\n# VSCode Workspace Errors"
		// if (diagnosticsDetails) {
		// 	details += diagnosticsDetails
		// } else {
		// 	details += "\n(No errors detected)"
		// }

		if (terminalDetails) {
			details += terminalDetails
		}

		// Add current time information with timezone
		const now = new Date()
		const formatter = new Intl.DateTimeFormat(undefined, {
			year: 'numeric',
			month: 'numeric',
			day: 'numeric',
			hour: 'numeric',
			minute: 'numeric',
			second: 'numeric',
			hour12: true
		})
		const timeZone = formatter.resolvedOptions().timeZone
		const timeZoneOffset = -now.getTimezoneOffset() / 60 // Convert to hours and invert sign to match conventional notation
		const timeZoneOffsetStr = `${timeZoneOffset >= 0 ? '+' : ''}${timeZoneOffset}:00`
		details += `\n\n# Current Time\n${formatter.format(now)} (${timeZone}, UTC${timeZoneOffsetStr})`

		// Add current mode and any mode-specific warnings
		const { mode } = await this.providerRef.deref()?.getState() ?? {}
		const currentMode = mode ?? codeMode
		details += `\n\n# Current Mode\n${currentMode}`
		
		// Add warning if not in code mode
		if (!isToolAllowedForMode('write_to_file', currentMode) || !isToolAllowedForMode('execute_command', currentMode)) {
			details += `\n\nNOTE: You are currently in '${currentMode}' mode which only allows read-only operations. To write files or execute commands, the user will need to switch to 'code' mode. Note that only the user can switch modes.`
		}

		if (includeFileDetails) {
			details += `\n\n# Current Working Directory (${cwd.toPosix()}) Files\n`
			const isDesktop = arePathsEqual(cwd, path.join(os.homedir(), "Desktop"))
			if (isDesktop) {
				// don't want to immediately access desktop since it would show permission popup
				details += "(Desktop files not shown automatically. Use list_files to explore if needed.)"
			} else {
				const [files, didHitLimit] = await listFiles(cwd, true, 200)
				const result = formatResponse.formatFilesList(cwd, files, didHitLimit)
				details += result
			}
		}

		return `<environment_details>\n${details.trim()}\n</environment_details>`
	}
}<|MERGE_RESOLUTION|>--- conflicted
+++ resolved
@@ -127,12 +127,8 @@
 		fuzzyMatchThreshold?: number,
 		task?: string | undefined,
 		images?: string[] | undefined,
-<<<<<<< HEAD
 		historyItem?: HistoryItem | undefined,
 		slackConfig?: { enabled: boolean; webhookUrl: string }
-=======
-		historyItem?: HistoryItem | undefined
->>>>>>> c7bfcf3e
 	) {
 		this.providerRef = new WeakRef(provider)
 		this.api = buildApiHandler(apiConfiguration)
