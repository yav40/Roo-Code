--- conflicted
+++ resolved
@@ -56,12 +56,8 @@
 import { ClineAskResponse } from "../shared/WebviewMessage"
 import { GlobalFileNames } from "../shared/globalFileNames"
 import { defaultModeSlug, getModeBySlug, getFullModeDetails } from "../shared/modes"
-<<<<<<< HEAD
-import { calculateApiCost } from "../utils/cost"
-=======
 import { EXPERIMENT_IDS, experiments as Experiments, ExperimentId } from "../shared/experiments"
 import { calculateApiCostAnthropic } from "../utils/cost"
->>>>>>> 22430366
 import { fileExistsAtPath } from "../utils/fs"
 import { arePathsEqual, getReadablePath } from "../utils/path"
 import { parseMentions } from "./mentions"
@@ -77,7 +73,6 @@
 import crypto from "crypto"
 import { insertGroups } from "./diff/insert-groups"
 import { telemetryService } from "../services/telemetry/TelemetryService"
-import { EXPERIMENT_IDS, experiments as Experiments, ExperimentId } from "../shared/experiments"
 
 const cwd =
 	vscode.workspace.workspaceFolders?.map((folder) => folder.uri.fsPath).at(0) ?? path.join(os.homedir(), "Desktop") // may or may not exist but fs checking existence would immediately ask for permission which would be bad UX, need to come up with a better solution
